--- conflicted
+++ resolved
@@ -32,30 +32,19 @@
     dt = 1.0 / num_steps
     x_t = x_1.clone()
     x_t[anchor_idx] = x_0[anchor_idx]
-<<<<<<< HEAD
 
     if return_trajectory:
         trajectory = torch.empty((num_steps, *x_1.shape), device=x_1.device)
     else:
         trajectory = None
-=======
-    trajectory = torch.empty((num_steps, x_1.shape[0], x_1.shape[1]), device=x_1.device)
->>>>>>> 026b8d0f
 
     for step in range(num_steps):
         t = 1 - step * dt
         x_t = step_fn(x_t, t, dt, flow_model_fn, anchor_idx, x_0)
-        
         if return_trajectory:
             trajectory[step] = x_t.clone()
-<<<<<<< HEAD
 
-=======
-    
->>>>>>> 026b8d0f
-    if return_trajectory:
-        return trajectory
-    return x_t
+    return trajectory if return_trajectory else x_t
 
 
 # Integration step functions
